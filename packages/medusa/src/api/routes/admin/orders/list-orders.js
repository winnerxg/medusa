--- conflicted
+++ resolved
@@ -1,10 +1,7 @@
 import _ from "lodash"
-<<<<<<< HEAD
 import { defaultRelations, defaultFields, filterableFields } from "./"
 import { MedusaError, Validator } from "medusa-core-utils"
-=======
-import { Not } from "typeorm"
-import { defaultRelations, defaultFields } from "./"
+
 /**
  * @oas [get] /orders
  * operationId: "GetOrders"
@@ -22,8 +19,6 @@
  *             order:
  *               $ref: "#/components/schemas/order"
  */
->>>>>>> d02b804e
-
 export default async (req, res) => {
   const schema = Validator.orderFilter()
 
