import {
  Entity,
  Index,
  RelationId,
  BeforeInsert,
  Column,
  DeleteDateColumn,
  CreateDateColumn,
  UpdateDateColumn,
  PrimaryColumn,
  OneToOne,
  OneToMany,
  ManyToOne,
  ManyToMany,
  JoinColumn,
  JoinTable,
} from "typeorm"
import { ulid } from "ulid"

import { Order } from "./order"
import { Swap } from "./swap"
import { ClaimOrder } from "./claim-order"
import { ReturnItem } from "./return-item"
import { ShippingMethod } from "./shipping-method"

export enum ReturnStatus {
  REQUESTED = "requested",
  RECEIVED = "received",
  REQUIRES_ACTION = "requires_action",
}

@Entity()
export class Return {
  @PrimaryColumn()
  id: string

  @Column({ type: "enum", enum: ReturnStatus, default: ReturnStatus.REQUESTED })
  status: ReturnStatus

  @OneToMany(
    () => ReturnItem,
    item => item.return_order,
    { eager: true, cascade: ["insert"] }
  )
  items: ReturnItem[]

  @Index()
  @Column({ nullable: true })
  swap_id: string

  @OneToOne(
    () => Swap,
    swap => swap.return_order
  )
  @JoinColumn({ name: "swap_id" })
  swap: Swap

  @Index()
  @Column({ nullable: true })
  claim_order_id: string

  @OneToOne(
    () => ClaimOrder,
    co => co.return_order
  )
  @JoinColumn({ name: "claim_order_id" })
  claim_order: ClaimOrder

  @Index()
  @Column({ nullable: true })
  order_id: string

  @ManyToOne(
    () => Order,
    o => o.returns
  )
  @JoinColumn({ name: "order_id" })
  order: Order

  @OneToOne(
    () => ShippingMethod,
    method => method.return_order,
    { eager: true, cascade: true }
  )
  shipping_method: ShippingMethod

  @Column({ type: "jsonb", nullable: true })
  shipping_data: any

  @Column({ type: "int" })
  refund_amount: number

  @Column({ type: "timestamptz", nullable: true })
  received_at: Date

  @CreateDateColumn({ type: "timestamptz" })
  created_at: Date

  @UpdateDateColumn({ type: "timestamptz" })
  updated_at: Date

  @Column({ type: "boolean", nullable: true})
  no_notification: Boolean

  @Column({ type: "jsonb", nullable: true })
  metadata: any

  @Column({ nullable: true })
  idempotency_key: string

  @BeforeInsert()
  private beforeInsert() {
    if (this.id) return
    const id = ulid()
    this.id = `ret_${id}`
  }
}

/**
 * @schema return
 * title: "Return"
 * description: "Return orders hold information about Line Items that a Customer wishes to send back, along with how the items will be returned. Returns can be used as part of a Swap."
 * x-resourceId: return
 * properties:
 *   id:
 *     description: "The id of the Return. This value will be prefixed with `ret_`."
 *     type: string
 *   status:
 *     description: "Status of the Return."
 *     type: string
 *     enum:
 *       - requested
 *       - received
 *       - requires_action
 *   items:
 *     description: "The Return Items that will be shipped back to the warehouse.
 *     type: array
 *     items:
 *       $ref: "#/components/schemas/return_item"
 *   swap_id:
 *     description: "The id of the Swap that the Return is a part of."
 *     type: string
 *   order_id:
 *     description: "The id of the Order that the Return is made from."
 *     type: string
 *   claim_order_id:
 *     description: "The id of the Claim that the Return is a part of."
 *     type: string
 *   shipping_method:
 *     description: "The Shipping Method that will be used to send the Return back. Can be null if the Customer facilitates the return shipment themselves."
 *     anyOf:
 *       - $ref: "#/components/schemas/shipping_method"
 *   shipping_data:
 *     description: "Data about the return shipment as provided by the Fulfilment Provider that handles the return shipment."
 *     type: object
 *   refund_amount:
 *     description: "The amount that should be refunded as a result of the return."
 *     type: integer
 *   received_at:
 *     description: "The date with timezone at which the return was received."
 *     type: string
 *     format: date-time
 *   created_at:
 *     description: "The date with timezone at which the resource was created."
 *     type: string
 *     format: date-time
 *   updated_at:
 *     description: "The date with timezone at which the resource was last updated."
 *     type: string
 *     format: date-time
 *   no_notification:
<<<<<<< HEAD
 *     description: "Flag for describing whether or not notifications related to this should be send."
=======
 *     description: "When set to true, no notification will be sent related to this return."
>>>>>>> 04fe5292
 *     type: boolean
 *   metadata:
 *     description: "An optional key-value map with additional information."
 *     type: object
 */<|MERGE_RESOLUTION|>--- conflicted
+++ resolved
@@ -169,11 +169,7 @@
  *     type: string
  *     format: date-time
  *   no_notification:
-<<<<<<< HEAD
- *     description: "Flag for describing whether or not notifications related to this should be send."
-=======
  *     description: "When set to true, no notification will be sent related to this return."
->>>>>>> 04fe5292
  *     type: boolean
  *   metadata:
  *     description: "An optional key-value map with additional information."
