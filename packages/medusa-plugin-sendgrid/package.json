--- conflicted
+++ resolved
@@ -39,11 +39,7 @@
     "@sendgrid/mail": "^7.1.1",
     "body-parser": "^1.19.0",
     "express": "^4.17.1",
-<<<<<<< HEAD
-    "medusa-core-utils": "^1.1.4",
-=======
     "medusa-core-utils": "^1.1.5",
->>>>>>> e9ff9f47
     "medusa-test-utils": "^1.1.8"
   },
   "gitHead": "d78a7ce85876e0bfd9a4bfebe4f5743921961e9c"
